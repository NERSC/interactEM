import { DownloadIcon } from "@radix-ui/react-icons"
import {
  ControlButton,
  Controls,
  type Edge,
  type KeyCode,
  type Node,
  type OnConnect,
  type OnEdgesChange,
  type OnNodesChange,
  Position,
  ReactFlow,
  addEdge,
  applyEdgeChanges,
  applyNodeChanges,
  useReactFlow,
} from "@xyflow/react"
import { type DragEvent, useCallback, useMemo, useRef, useState } from "react"

import { v4 as uuidv4 } from "uuid"

import { type OperatorNodeData, type PipelineJSON, toJSON } from "../pipeline"
import ImageNode, { type ImageNode as ImageNodeType } from "./imagenode"
import { OperatorMenu, type OperatorMenuItemDragData } from "./operatormenu"
import OperatorNode, {
  type OperatorNode as OperatorNodeType,
} from "./operatornode"

import "@xyflow/react/dist/style.css"

import AddIcon from "@mui/icons-material/Add"
import NavigationIcon from "@mui/icons-material/Navigation"
import Fab from "@mui/material/Fab"
import type { PipelinePublic } from "../client"
import { useDnD } from "../dnd/dndcontext"
import { useCreatePipeline } from "../hooks/useCreatePipeline"
import { useRunPipeline } from "../hooks/useRunPipeline"
import { layoutElements } from "../layout"
import { fromPipelineJSON } from "../pipeline"
<<<<<<< HEAD
=======
import Fab from "@mui/material/Fab"
import NavigationIcon from "@mui/icons-material/Navigation"
import AddIcon from "@mui/icons-material/Add"
import { useCreatePipeline } from "../hooks/useCreatePipeline"
import { useRunPipeline } from "../hooks/useRunPipeline"
import useOperators from "../hooks/useOperators"
import type { PipelinePublic } from "../client"
>>>>>>> 19d02d5c

export const edgeOptions = {
  type: "smoothstep",
  animated: true,
}

const generateID = () => uuidv4()

export const PipelineFlow = () => {
  const reactFlowWrapper = useRef(null)
  const [nodes, setNodes] = useState<Node<OperatorNodeData>[]>([])
  const [edges, setEdges] = useState<Edge[]>([])
  const [pipelineJSONLoaded, setPipelineJSONLoaded] = useState(false)
  const { screenToFlowPosition } = useReactFlow()
  const [operatorDropData] = useDnD<OperatorMenuItemDragData>()
  const { operators, error } = useOperators()
  if (error) {
    console.error("Error loading operators:", error)
  }

  const [currentPipelineId, setCurrentPipelineId] = useState<string | null>(
    null,
  )

  const createPipeline = useCreatePipeline((pipeline: PipelinePublic) => {
    setCurrentPipelineId(pipeline.id)
  })
  const runPipeline = useRunPipeline()

  const handleConnect: OnConnect = useCallback((connection) => {
    // any new connections should nullify the current pipeline ID
    setCurrentPipelineId(null)
    setEdges((eds) => addEdge(connection, eds))
  }, [])

  const handleDragOver = useCallback((event: DragEvent<HTMLDivElement>) => {
    event.preventDefault()
    event.dataTransfer.dropEffect = "move"
  }, [])

  const handlePipelineJSONDrop = useCallback(
    async (event: DragEvent<HTMLDivElement>) => {
      const files = event.dataTransfer.files
      const file = files[0]

      if (file === undefined) {
        return
      }

      const pipelineJSON: PipelineJSON = JSON.parse(await file.text())
      const { nodes, edges } = fromPipelineJSON(pipelineJSON)
      const { nodes: layoutedNodes, edges: layoutedEdges } = layoutElements(
        nodes,
        edges,
      )
      setNodes(layoutedNodes)
      setEdges(layoutedEdges)
      setPipelineJSONLoaded(true)
    },
    [],
  )

  const handleDrop = useCallback(
    (event: DragEvent<HTMLDivElement>) => {
      event.preventDefault()

      // Are we dropping a pipeline file?
      if (event.dataTransfer.files.length > 0) {
        handlePipelineJSONDrop(event)
        return
      }

      // check if the dropped element is valid
      if (!operatorDropData) {
        return
      }

      const { operatorID, offsetX, offsetY } = operatorDropData

      const op = operators?.find((op) => op.id === operatorID)

      if (op === undefined) {
        throw Error("Operator type not found: {operatorID}")
      }

      // Adjust the position for the location the div as grabbed
      const screenPosition = {
        x: event.clientX - offsetX,
        y: event.clientY - offsetY,
      }

      const position = screenToFlowPosition(screenPosition)

      const nodeType = op.label === "Image" ? "image" : "operator"

      const newNode: OperatorNodeType | ImageNodeType = {
        id: generateID(),
        type: nodeType,
        position,
        data: {
          label: op.label ?? "",
          image: op.image,
          inputs: op.inputs?.map((_) => uuidv4()),
          outputs: op.outputs?.map((_) => uuidv4()),
          parameters: op.parameters?.map((param) => ({
            ...param,
            value: param.default,
          })),
        },
        sourcePosition: Position.Right,
        targetPosition: Position.Left,
      }

      setNodes((nds) => nds.concat(newNode))
    },
    [screenToFlowPosition, operatorDropData, handlePipelineJSONDrop, operators],
  )

  const handleNodesChange: OnNodesChange<Node<OperatorNodeData>> = useCallback(
    // no need to nullify ID if we are just moving/selecting node
    (changes) => {
      const hasMeaningfulChanges = changes.some(
        (change) =>
          change.type !== "position" &&
          change.type !== "select" &&
          change.type !== "dimensions",
      )
      if (hasMeaningfulChanges) {
        setCurrentPipelineId(null)
      }
      setNodes((nds) => applyNodeChanges<Node<OperatorNodeData>>(changes, nds))
    },
    [],
  )

  const handleEdgesChange: OnEdgesChange = useCallback(
    (changes) => setEdges((eds) => applyEdgeChanges(changes, eds)),
    [],
  )

  const handleDownloadClick = () => {
    const pipelineJSON = toJSON(nodes, edges)

    const blob = new Blob([JSON.stringify(pipelineJSON)], {
      type: "application/json",
    })
    const url = URL.createObjectURL(blob)
    const a = document.createElement("a")
    a.href = url
    a.download = "pipeline.json"
    a.click()
    URL.revokeObjectURL(url)
  }

  const onCreatePipeline = () => {
    const pipelineData = toJSON(nodes, edges)
    createPipeline.mutate({
      body: pipelineData,
    })
  }

  const onRunPipeline = () => {
    if (currentPipelineId === null) {
      console.error("No pipeline ID to launch")
      return
    }
    console.log("Launching pipeline:", currentPipelineId)
    runPipeline.mutate({
      path: { id: currentPipelineId },
    })
  }

  const availableOperators = operators ?? []

  const deleteKeyCode: KeyCode = "Delete"
  const multiSelectionKeyCode: KeyCode = "Shift"
  const selectionKeyCode: KeyCode = "Space"

  const nodeTypes = useMemo(
    () => ({ operator: OperatorNode, image: ImageNode }),
    [],
  )

  return (
    <div className="pipelineflow">
      <div className="reactflow-wrapper" ref={reactFlowWrapper}>
        <ReactFlow
          nodes={nodes}
          edges={edges}
          onNodesChange={handleNodesChange}
          onEdgesChange={handleEdgesChange}
          onConnect={handleConnect}
          onDrop={handleDrop}
          onDragOver={handleDragOver}
          deleteKeyCode={deleteKeyCode}
          multiSelectionKeyCode={multiSelectionKeyCode}
          selectionKeyCode={selectionKeyCode}
          defaultEdgeOptions={edgeOptions}
          nodeTypes={nodeTypes}
          defaultViewport={{ x: 0, y: 0, zoom: 1.8 }}
          fitView={pipelineJSONLoaded}
        >
          <Controls>
            <ControlButton onClick={handleDownloadClick}>
              <DownloadIcon />
            </ControlButton>
          </Controls>
          <Fab
            variant="extended"
            color="primary"
            aria-label="launch"
            onClick={onCreatePipeline}
            style={{ position: "relative", top: "90%", left: "8%" }}
          >
            <AddIcon />
            Create
          </Fab>

          {currentPipelineId && (
            <Fab
              variant="extended"
              color="primary"
              aria-label="launch"
              onClick={onRunPipeline}
              style={{ position: "relative", top: "90%", left: "10%" }}
            >
              <NavigationIcon />
              Launch
            </Fab>
          )}
        </ReactFlow>
      </div>
      <OperatorMenu operators={availableOperators} />
    </div>
  )
}<|MERGE_RESOLUTION|>--- conflicted
+++ resolved
@@ -29,24 +29,21 @@
 import "@xyflow/react/dist/style.css"
 
 import AddIcon from "@mui/icons-material/Add"
+import AddIcon from "@mui/icons-material/Add"
+import NavigationIcon from "@mui/icons-material/Navigation"
 import NavigationIcon from "@mui/icons-material/Navigation"
 import Fab from "@mui/material/Fab"
+import Fab from "@mui/material/Fab"
+import type { PipelinePublic } from "../client"
 import type { PipelinePublic } from "../client"
 import { useDnD } from "../dnd/dndcontext"
 import { useCreatePipeline } from "../hooks/useCreatePipeline"
+import { useCreatePipeline } from "../hooks/useCreatePipeline"
+import useOperators from "../hooks/useOperators"
+import { useRunPipeline } from "../hooks/useRunPipeline"
 import { useRunPipeline } from "../hooks/useRunPipeline"
 import { layoutElements } from "../layout"
 import { fromPipelineJSON } from "../pipeline"
-<<<<<<< HEAD
-=======
-import Fab from "@mui/material/Fab"
-import NavigationIcon from "@mui/icons-material/Navigation"
-import AddIcon from "@mui/icons-material/Add"
-import { useCreatePipeline } from "../hooks/useCreatePipeline"
-import { useRunPipeline } from "../hooks/useRunPipeline"
-import useOperators from "../hooks/useOperators"
-import type { PipelinePublic } from "../client"
->>>>>>> 19d02d5c
 
 export const edgeOptions = {
   type: "smoothstep",
